--- conflicted
+++ resolved
@@ -1,10 +1,6 @@
 {
   "name": "@tatchi-xyz/sdk",
-<<<<<<< HEAD
-  "version": "0.1.1",
-=======
   "version": "0.2.0",
->>>>>>> e61d933d
   "type": "module",
   "description": "An embedded passkey wallet SDK built on NEAR protocol",
   "main": "./dist/cjs/index.js",
